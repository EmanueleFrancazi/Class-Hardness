--- conflicted
+++ resolved
@@ -5,10 +5,8 @@
 configs/*.yaml
 !configs/default.yaml
 !configs/gaussian_example.yaml
-<<<<<<< HEAD
 !configs/cifar100_resnet_example.yaml
-=======
->>>>>>> 6b0c6e78
+
 
 # Legacy ignores from previous repository
 # Ignore dataset downloads at repository root but keep source code under src/data
