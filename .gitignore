--- conflicted
+++ resolved
@@ -1,19 +1,6 @@
-__pycache__/
-*.pyc
-.ipynb_checkpoints/
-results/
-configs/*.yaml
-!configs/default.yaml
-!configs/gaussian_example.yaml
-
-<<<<<<< HEAD
 # Legacy ignores from previous repository
 # Ignore dataset downloads at repository root but keep source code under src/data
-/data/
-=======
-# Legacy ignores from previous repo
 data/
->>>>>>> 2af9602f
 LaTex/
 OtherDataset/
 SimulationResult/
