--- conflicted
+++ resolved
@@ -6,11 +6,8 @@
 !configs/default.yaml
 !configs/gaussian_example.yaml
 !configs/cifar100_resnet_example.yaml
-<<<<<<< HEAD
 !configs/resnet50_cifar100.yaml
-=======
 
->>>>>>> 960fec35
 
 # Legacy ignores from previous repository
 # Ignore dataset downloads at repository root but keep source code under src/data
