__pycache__/
*.pyc
.ipynb_checkpoints/
results/
configs/*.yaml
!configs/default.yaml
!configs/gaussian_example.yaml

# Legacy ignores from previous repository
# Ignore dataset downloads at repository root but keep source code under src/data
/data/
<<<<<<< HEAD
=======

>>>>>>> 6f058cb9
LaTex/
OtherDataset/
SimulationResult/
*.pdf
*.txt<|MERGE_RESOLUTION|>--- conflicted
+++ resolved
@@ -9,10 +9,6 @@
 # Legacy ignores from previous repository
 # Ignore dataset downloads at repository root but keep source code under src/data
 /data/
-<<<<<<< HEAD
-=======
-
->>>>>>> 6f058cb9
 LaTex/
 OtherDataset/
 SimulationResult/
