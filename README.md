--- conflicted
+++ resolved
@@ -9,10 +9,7 @@
 src/                    # Library code
   data/                 # Dataset utilities and preprocessing
   models/               # Implementations of MLP, CNN, and ResNet architectures
-<<<<<<< HEAD
-=======
 
->>>>>>> cd307153
   utils/                # Initialization and metric utilities
 results/                # Output metrics for each run (generated)
 train.py                # Entry point for running simulations
@@ -33,10 +30,7 @@
   - `activation`: `relu` or `tanh` (MLP/CNN) or `relu`/`tanh`/`gelu`/`silu`/`leaky_relu` (ResNet)
   - `pooling` (CNN): `max` or `avg`; (ResNet): `avg`/`max`/`none`
   - `cifar_stem` (ResNet): use a 3×3 stride-1 stem for 32×32 inputs
-<<<<<<< HEAD
-=======
 
->>>>>>> cd307153
   - `init`: weight initialization (`kaiming_normal`, `kaiming_uniform`)
 - **Training**:
   - `epochs`, `batch_size`, `lr`, `optimizer` (`sgd` or `adam`)
@@ -48,10 +42,6 @@
 The file `configs/gaussian_example.yaml` provides a minimal example with a synthetic dataset, while
 `configs/resnet50_cifar100.yaml` demonstrates training a custom ResNet-50 on a subset of CIFAR-100 classes.
 
-<<<<<<< HEAD
-=======
-
->>>>>>> cd307153
 ### Class Subselection Example
 
 To run experiments on a subset of classes, include a `class_map` in the dataset
@@ -95,10 +85,7 @@
 
 # ResNet-50 on a CIFAR-100 subset (5 classes)
 python train.py --config configs/resnet50_cifar100.yaml
-<<<<<<< HEAD
-=======
 
->>>>>>> cd307153
 ```
 
 Replace the configuration file with your own to run different experiments.
