# Class-Hardness Simulation Repository

This repository provides a flexible framework for running simulations on deep neural networks using [PyTorch](https://pytorch.org/). Models, datasets, and training procedures are configured through external configuration files, enabling easy experimentation with different architectures and hyperparameters.

## Repository Structure

```
configs/                # YAML configuration files
src/                    # Library code
  data/                 # Dataset utilities and preprocessing
  models/               # Implementations of MLP, CNN, and ResNet architectures
<<<<<<< HEAD
=======

>>>>>>> 960fec35
  utils/                # Initialization and metric utilities
results/                # Output metrics for each run (generated)
train.py                # Entry point for running simulations
README.md               # This file
```

## Configuration

Simulation parameters are specified in YAML files under `configs/`. The configuration controls:

- **Dataset**: `mnist`, `cifar10`, `cifar100`, or `gaussian` synthetic data. Datasets can be
<<<<<<< HEAD
  restricted to a subset of classes either via a `class_map` dictionary mapping original
  labels to new labels or by specifying a `classes` list of label indices or names. Classes
  not listed are discarded.
- **Model**:
  - `type`: `mlp`, `cnn`, or `resnet`
  - `depth` and `width` (MLP/CNN)
  - `activation`: `relu` or `tanh` (MLP/CNN) or `relu`/`gelu`/`silu`/`leaky_relu` (ResNet)
  - `pooling` (CNN): `max` or `avg`; (ResNet): `avg`/`max`/`none`
  - `cifar_stem` (ResNet): use a 3×3 stride-1 stem for 32×32 inputs
=======
  restricted to a subset of classes by providing a `class_map` dictionary mapping original
  labels to new labels. Classes not listed are discarded.
- **Model**:
  - `type`: `mlp`, `cnn`, or `resnet`
  - `depth` and `width` (MLP/CNN)
  - `activation`: `relu` or `tanh`
  - `pooling` (CNN only): `max` or `avg`
  - `small_input` (ResNet): adjust initial layers for 32×32 images

>>>>>>> 960fec35
  - `init`: weight initialization (`kaiming_normal`, `kaiming_uniform`)
- **Training**:
  - `epochs`, `batch_size`, `lr`, `optimizer` (`sgd` or `adam`)
- **Runs**: number of random initializations to repeat
- **Evaluation**:
  - `steps`: explicit list of evaluation steps **or**
  - `num_points`: number of logarithmically spaced checkpoints

The file `configs/gaussian_example.yaml` provides a minimal example with a synthetic dataset, while
<<<<<<< HEAD
`configs/resnet50_cifar100.yaml` demonstrates training a custom ResNet-50 on a subset of CIFAR-100 classes.
=======
`configs/cifar100_resnet_example.yaml` demonstrates training a ResNet on a subset of CIFAR-100 classes.

>>>>>>> 960fec35

### Class Subselection Example

To run experiments on a subset of classes, include a `class_map` in the dataset
configuration. The following snippet keeps only digits `0` and `1` from MNIST
and remaps them to labels `0` and `1`:

```yaml
dataset:
  name: mnist
  class_map:
    0: 0
    1: 1
```

<<<<<<< HEAD
Alternatively, a ``classes`` list may be given to specify which classes to keep. The list can
contain either numeric indices or class names (for datasets that expose ``classes``).
The selected classes are relabeled in the order provided.
=======
Any classes not listed in the mapping are ignored.
>>>>>>> 960fec35

## Metrics

At each evaluation step, the following metrics are recorded:

- Global and per-class loss
- Global and per-class accuracy
- Overlap matrix between class representations in the last hidden layer
- Static input overlap between class-mean inputs (computed once)

Metrics are saved in `results/run_<id>/metrics.npz` as NumPy arrays. The saved file contains:

- `steps`: evaluation step indices
- `loss`, `accuracy`
- `loss_per_class`, `accuracy_per_class`
- `overlap_dynamic`: class-overlap matrices over time
- `overlap_static`: class-overlap matrix at initialization

## Running a Simulation

```bash
<<<<<<< HEAD
# Baseline MLP on synthetic data
python train.py --config configs/gaussian_example.yaml

# ResNet-50 on a CIFAR-100 subset (5 classes)
python train.py --config configs/resnet50_cifar100.yaml
=======
python train.py --config configs/gaussian_example.yaml
>>>>>>> 960fec35
```

Replace the configuration file with your own to run different experiments.

## Visualizing Results

After simulations have produced `results/run_*` directories, the helper script
`scripts/plot_results.py` can visualize per-class losses and representation
overlaps for different class subsets. Edit the `SIMULATION_SETTINGS` list at the
top of the script to point to the desired result folders and specify which class
labels were used.

```bash
python scripts/plot_results.py
```

The script generates a 2×2 figure for each pair of simulation settings and a
scatter plot comparing dynamic and static overlaps across all runs.

## Extending

New architectures, datasets, or metrics can be added by implementing new modules under `src/` and referencing them from configuration files.<|MERGE_RESOLUTION|>--- conflicted
+++ resolved
@@ -9,10 +9,7 @@
 src/                    # Library code
   data/                 # Dataset utilities and preprocessing
   models/               # Implementations of MLP, CNN, and ResNet architectures
-<<<<<<< HEAD
-=======
 
->>>>>>> 960fec35
   utils/                # Initialization and metric utilities
 results/                # Output metrics for each run (generated)
 train.py                # Entry point for running simulations
@@ -24,7 +21,6 @@
 Simulation parameters are specified in YAML files under `configs/`. The configuration controls:
 
 - **Dataset**: `mnist`, `cifar10`, `cifar100`, or `gaussian` synthetic data. Datasets can be
-<<<<<<< HEAD
   restricted to a subset of classes either via a `class_map` dictionary mapping original
   labels to new labels or by specifying a `classes` list of label indices or names. Classes
   not listed are discarded.
@@ -34,17 +30,7 @@
   - `activation`: `relu` or `tanh` (MLP/CNN) or `relu`/`gelu`/`silu`/`leaky_relu` (ResNet)
   - `pooling` (CNN): `max` or `avg`; (ResNet): `avg`/`max`/`none`
   - `cifar_stem` (ResNet): use a 3×3 stride-1 stem for 32×32 inputs
-=======
-  restricted to a subset of classes by providing a `class_map` dictionary mapping original
-  labels to new labels. Classes not listed are discarded.
-- **Model**:
-  - `type`: `mlp`, `cnn`, or `resnet`
-  - `depth` and `width` (MLP/CNN)
-  - `activation`: `relu` or `tanh`
-  - `pooling` (CNN only): `max` or `avg`
-  - `small_input` (ResNet): adjust initial layers for 32×32 images
 
->>>>>>> 960fec35
   - `init`: weight initialization (`kaiming_normal`, `kaiming_uniform`)
 - **Training**:
   - `epochs`, `batch_size`, `lr`, `optimizer` (`sgd` or `adam`)
@@ -54,12 +40,8 @@
   - `num_points`: number of logarithmically spaced checkpoints
 
 The file `configs/gaussian_example.yaml` provides a minimal example with a synthetic dataset, while
-<<<<<<< HEAD
 `configs/resnet50_cifar100.yaml` demonstrates training a custom ResNet-50 on a subset of CIFAR-100 classes.
-=======
-`configs/cifar100_resnet_example.yaml` demonstrates training a ResNet on a subset of CIFAR-100 classes.
 
->>>>>>> 960fec35
 
 ### Class Subselection Example
 
@@ -75,13 +57,10 @@
     1: 1
 ```
 
-<<<<<<< HEAD
 Alternatively, a ``classes`` list may be given to specify which classes to keep. The list can
 contain either numeric indices or class names (for datasets that expose ``classes``).
 The selected classes are relabeled in the order provided.
-=======
-Any classes not listed in the mapping are ignored.
->>>>>>> 960fec35
+
 
 ## Metrics
 
@@ -103,15 +82,12 @@
 ## Running a Simulation
 
 ```bash
-<<<<<<< HEAD
 # Baseline MLP on synthetic data
 python train.py --config configs/gaussian_example.yaml
 
 # ResNet-50 on a CIFAR-100 subset (5 classes)
 python train.py --config configs/resnet50_cifar100.yaml
-=======
-python train.py --config configs/gaussian_example.yaml
->>>>>>> 960fec35
+
 ```
 
 Replace the configuration file with your own to run different experiments.
